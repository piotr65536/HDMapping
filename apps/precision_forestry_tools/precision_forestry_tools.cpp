--- conflicted
+++ resolved
@@ -16,13 +16,13 @@
 
 #include <transformations.h>
 
-<<<<<<< HEAD
+
 #include <HDMapping/Version.hpp>
-=======
+
 #include <portable-file-dialogs.h>
 
 #include <session.h>
->>>>>>> 098c428d
+
 
 const unsigned int window_width = 800;
 const unsigned int window_height = 600;
@@ -353,11 +353,9 @@
   glutInit(argc, argv);
   glutInitDisplayMode(GLUT_RGBA | GLUT_DOUBLE);
   glutInitWindowSize(window_width, window_height);
-<<<<<<< HEAD
+
   glutCreateWindow("precision_forestry_tools " HDMAPPING_VERSION_STRING);
-=======
-  glutCreateWindow("precision_forestry_tools v0.48");
->>>>>>> 098c428d
+
   glutDisplayFunc(display);
   glutMotionFunc(motion);
 
